--- conflicted
+++ resolved
@@ -46,25 +46,16 @@
     "yup": "^0.29.3"
   },
   "devDependencies": {
-<<<<<<< HEAD
-    "@backstage/cli": "^0.1.1-alpha.25",
-    "@backstage/dev-utils": "^0.1.1-alpha.25",
-    "@backstage/test-utils": "^0.1.1-alpha.25",
-=======
     "@backstage/cli": "^0.1.1-alpha.26",
     "@backstage/dev-utils": "^0.1.1-alpha.26",
     "@backstage/test-utils": "^0.1.1-alpha.26",
->>>>>>> 3422f40b
     "@testing-library/jest-dom": "^5.10.1",
     "@testing-library/react": "^10.4.1",
     "@testing-library/user-event": "^12.0.7",
     "@types/jest": "^26.0.7",
     "@types/node": "^12.0.0",
     "@types/recharts": "^1.8.14",
-<<<<<<< HEAD
     "@types/regression": "^2.0.0",
-=======
->>>>>>> 3422f40b
     "@types/yup": "^0.29.8",
     "cross-fetch": "^3.0.6",
     "msw": "^0.21.2"
