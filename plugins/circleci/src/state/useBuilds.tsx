/*
 * Copyright 2020 Spotify AB
 *
 * Licensed under the Apache License, Version 2.0 (the "License");
 * you may not use this file except in compliance with the License.
 * You may obtain a copy of the License at
 *
 *     http://www.apache.org/licenses/LICENSE-2.0
 *
 * Unless required by applicable law or agreed to in writing, software
 * distributed under the License is distributed on an "AS IS" BASIS,
 * WITHOUT WARRANTIES OR CONDITIONS OF ANY KIND, either express or implied.
 * See the License for the specific language governing permissions and
 * limitations under the License.
 */
import { errorApiRef, useApi } from '@backstage/core';
import { GitType, BuildSummary } from 'circleci-api';
import { useState, useEffect, useCallback } from 'react';
import { circleCIApiRef } from '../api/index';
import { useAsyncRetry } from 'react-use';
import { CITableBuildInfo } from '../pages/BuildsPage/lib/CITable';
import { useSettings } from './useSettings';

const makeReadableStatus = (status: string | undefined) => {
  if (!status) return '';
  return ({
    retried: 'Retried',
    canceled: 'Canceled',
    infrastructure_fail: 'Infra fail',
    timedout: 'Timedout',
    not_run: 'Not run',
    running: 'Running',
    failed: 'Failed',
    queued: 'Queued',
    scheduled: 'Scheduled',
    not_running: 'Not running',
    no_tests: 'No tests',
    fixed: 'Fixed',
    success: 'Success',
  } as Record<string, string>)[status];
};

export const transform = (
  buildsData: BuildSummary[],
  restartBuild: { (buildId: number): Promise<void> },
): CITableBuildInfo[] => {
  return buildsData.map((buildData) => {
    const tableBuildInfo: CITableBuildInfo = {
      id: String(buildData.build_num),
      buildName: buildData.subject
        ? buildData.subject +
          (buildData.retry_of ? ` (retry of #${buildData.retry_of})` : '')
        : '',
      onRestartClick: () =>
        typeof buildData.build_num !== 'undefined' &&
        restartBuild(buildData.build_num),
      source: {
        branchName: String(buildData.branch),
        commit: {
          hash: String(buildData.vcs_revision),
          url: 'todo',
        },
      },
      status: makeReadableStatus(buildData.status),
      buildUrl: buildData.build_url,
    };
    return tableBuildInfo;
  });
};

export function useBuilds() {
  const [{ repo, owner, token }] = useSettings();

  const api = useApi(circleCIApiRef);
  const errorApi = useApi(errorApiRef);

<<<<<<< HEAD
  const [total, setTotal] = useState(0);
  const [page, setPage] = useState(0);
  const [pageSize, setPageSize] = useState(5);

  const getBuilds = useCallback(
    async ({ limit, offset }: { limit: number; offset: number }) => {
      if (owner === '' || repo === '') {
        return;
      }
      try {
        return await api.getBuilds(
          { limit, offset },
          {
            token: token,
            vcs: {
              owner: owner,
              repo: repo,
              type: GitType.GITHUB,
            },
          },
        );
      } catch (e) {
        errorApi.post(e);
        return Promise.reject(e);
      }
    },
    [repo, token, owner],
  );
=======
  const getBuilds = async () => {
    if (settings.owner === '' || settings.repo === '') return;
    try {
      const newBuilds = await api.getBuilds({
        token: settings.token,
        vcs: {
          owner: settings.owner,
          repo: settings.repo,
          type: GitType.GITHUB,
        },
      });
      dispatch({
        type: 'setBuilds',
        payload: newBuilds,
      });
    } catch (e) {
      errorApi.post(e);
    }
  };
>>>>>>> 3e459857

  const { startPolling, stopPolling } = useAsyncPolling(
    getBuilds,
    INTERVAL_AMOUNT,
  );

  const restartBuild = async (buildId: number) => {
    try {
      await api.retry(buildId, {
        token: token,
        vcs: {
          owner: owner,
          repo: repo,
          type: GitType.GITHUB,
        },
      });
    } catch (e) {
      errorApi.post(e);
    }
  };

  useEffect(() => {
    getBuilds({ limit: 1, offset: 0 }).then((b) => setTotal(b?.[0].build_num!));
  }, [repo]);

  const { loading, value, retry } = useAsyncRetry(
    () =>
      getBuilds({
        offset: page * pageSize,
        limit: pageSize,
      }).then((builds) => transform(builds ?? [], restartBuild)),
    [page, pageSize, getBuilds],
  );

  const projectName = `${owner}/${repo}`;
  return [
    {
      page,
      pageSize,
      loading,
      value,
      projectName,
      total,
    },
    {
      getBuilds,
      setPage,
      setPageSize,
      restartBuild,
      retry,
    },
  ] as const;
}<|MERGE_RESOLUTION|>--- conflicted
+++ resolved
@@ -74,7 +74,6 @@
   const api = useApi(circleCIApiRef);
   const errorApi = useApi(errorApiRef);
 
-<<<<<<< HEAD
   const [total, setTotal] = useState(0);
   const [page, setPage] = useState(0);
   const [pageSize, setPageSize] = useState(5);
@@ -103,27 +102,6 @@
     },
     [repo, token, owner],
   );
-=======
-  const getBuilds = async () => {
-    if (settings.owner === '' || settings.repo === '') return;
-    try {
-      const newBuilds = await api.getBuilds({
-        token: settings.token,
-        vcs: {
-          owner: settings.owner,
-          repo: settings.repo,
-          type: GitType.GITHUB,
-        },
-      });
-      dispatch({
-        type: 'setBuilds',
-        payload: newBuilds,
-      });
-    } catch (e) {
-      errorApi.post(e);
-    }
-  };
->>>>>>> 3e459857
 
   const { startPolling, stopPolling } = useAsyncPolling(
     getBuilds,
